#!/usr/bin/env python3

import argparse
from datetime import datetime, timedelta
import copy
import io
import json
import logging
import os
import sys
from multiprocessing.pool import ThreadPool as Pool

from tempfile import mkstemp
from fastavro import writer, parse_schema
from jsonschema import Draft7Validator, FormatChecker
from singer import get_logger

from target_bigquery import stream_utils
from target_bigquery.db_sync import DbSync
from target_bigquery.exceptions import (
    RecordValidationException,
    InvalidValidationOperationException
)

LOGGER = get_logger('target_bigquery')
logging.getLogger('bigquery.connector').setLevel(logging.WARNING)

DEFAULT_BATCH_SIZE_ROWS = 100000
DEFAULT_PARALLELISM = 0  # 0 The number of threads used to flush tables
DEFAULT_MAX_PARALLELISM = 16  # Don't use more than this number of threads by default when flushing streams in parallel
DEFAULT_HARD_DELETE = False



def add_metadata_columns_to_schema(schema_message):
    """Metadata _sdc columns according to the stitch documentation at
    https://www.stitchdata.com/docs/data-structure/integration-schemas#sdc-columns

    Metadata columns gives information about data injections
    """
    extended_schema_message = schema_message
    extended_schema_message['schema']['properties']['_sdc_extracted_at'] = {'type': ['null', 'string'],
                                                                            'format': 'date-time'}
    extended_schema_message['schema']['properties']['_sdc_batched_at'] = {'type': ['null', 'string'],
                                                                          'format': 'date-time'}
    extended_schema_message['schema']['properties']['_sdc_deleted_at'] = {'type': ['null', 'string'],
                                                                          'format': 'date-time'}

    return extended_schema_message


def emit_state(state):
    if state is not None:
        line = json.dumps(state)
        LOGGER.info('Emitting state {}'.format(line))
        sys.stdout.write("{}\n".format(line))
        sys.stdout.flush()


# pylint: disable=too-many-locals,too-many-branches,too-many-statements
def persist_lines(config, lines) -> None:
    state = None
    flushed_state = None
    schemas = {}
    key_properties = {}
    validators = {}
    records_to_load = {}
    row_count = {}
    flush_timestamp = {}
    stream_to_sync = {}
    total_row_count = {}
    batch_size_rows = config.get('batch_size_rows', DEFAULT_BATCH_SIZE_ROWS)
    default_hard_delete = config.get('hard_delete', DEFAULT_HARD_DELETE)
    hard_delete_mapping = config.get('hard_delete_mapping', {})
    batch_wait_limit_seconds = config.get('batch_wait_limit_seconds', None)

    # Loop over lines from stdin
    for line in lines:
        # Check to see if any streams should be flushed based on time.
        # This assumes that each individual record takes a negligible period
        # of time to be processed.
        streams_to_flush_timestamp = set()
        if batch_wait_limit_seconds:
            streams_to_flush_timestamp = {
                stream for stream, timestamp in flush_timestamp.items()
                if datetime.utcnow() >= timestamp + timedelta(seconds=batch_wait_limit_seconds)
            }

        try:
            o = json.loads(line)
        except json.decoder.JSONDecodeError:
            LOGGER.error("Unable to parse:\n{}".format(line))
            raise

        if 'type' not in o:
            raise Exception("Line is missing required key 'type': {}".format(line))

        t = o['type']

        if t == 'RECORD':
            if 'stream' not in o:
                raise Exception("Line is missing required key 'stream': {}".format(line))
            if o['stream'] not in schemas:
                raise Exception(
                    "A record for stream {} was encountered before a corresponding schema".format(o['stream']))

            # Get schema for this record's stream
            stream = o['stream']

            stream_utils.adjust_timestamps_in_record(o['record'], schemas[stream])

            # Validate record
            if config.get('validate_records'):
                try:
                    validators[stream].validate(stream_utils.float_to_decimal(o['record']))
                except Exception as ex:
                    if type(ex).__name__ == "InvalidOperation":
                        raise InvalidValidationOperationException(
                            f"Data validation failed and cannot load to destination. RECORD: {o['record']}\n"
                            "multipleOf validations that allows long precisions are not supported (i.e. with 15 digits"
                            "or more) Try removing 'multipleOf' methods from JSON schema.")
                    raise RecordValidationException(f"Record does not pass schema validation. RECORD: {o['record']}")

            primary_key_string = stream_to_sync[stream].record_primary_key_string(o['record'])
            if not primary_key_string:
                primary_key_string = 'RID-{}'.format(total_row_count[stream])

            # increment row count only when a new PK is encountered in the current batch
            if primary_key_string not in records_to_load[stream]:
                row_count[stream] += 1
                total_row_count[stream] += 1

            # append record
            if config.get('add_metadata_columns') or hard_delete_mapping.get(stream, default_hard_delete):
                records_to_load[stream][primary_key_string] = stream_utils.add_metadata_values_to_record(o)
            else:
                records_to_load[stream][primary_key_string] = o['record']

            flush = False
            if row_count[stream] >= batch_size_rows:
                flush = True
                LOGGER.info("Flush triggered by batch_size_rows (%s) reached in %s",
                             batch_size_rows, stream)
            elif streams_to_flush_timestamp:
                flush = True
                LOGGER.info("Flush triggered by batch_wait_limit_seconds (%s)",
                            batch_wait_limit_seconds)

            if flush:
                # flush all streams, delete records if needed, reset counts and then emit current state
                if config.get('flush_all_streams'):
                    filter_streams = None
                else:
                    filter_streams = list(streams_to_flush_timestamp | {stream})

                # Flush and return a new state dict with new positions only for the flushed streams
                flushed_state, flushed_timestamps = flush_streams(
                    records_to_load,
                    row_count,
                    stream_to_sync,
                    config,
                    state,
                    flushed_state,
                    filter_streams=filter_streams)

                flush_timestamp.update(flushed_timestamps)

                # emit last encountered state
                emit_state(copy.deepcopy(flushed_state))

        elif t == 'SCHEMA':
            if 'stream' not in o:
                raise Exception("Line is missing required key 'stream': {}".format(line))

            stream = o['stream']

            schemas[stream] = stream_utils.float_to_decimal(o['schema'])
            validators[stream] = Draft7Validator(schemas[stream], format_checker=FormatChecker())

            # flush records from previous stream SCHEMA
            # if same stream has been encountered again, it means the schema might have been altered
            # so previous records need to be flushed
            if row_count.get(stream, 0) > 0:
                if config.get('flush_all_streams'):
                    filter_streams = None
                else:
                    filter_streams = list(streams_to_flush_timestamp | {stream})

                flushed_state, flushed_timestamps = flush_streams(
                    records_to_load, row_count, stream_to_sync, config, state, flushed_state, filter_streams=filter_streams
                )

                flush_timestamp.update(flushed_timestamps)

                # emit latest encountered state
                emit_state(flushed_state)

            # key_properties key must be available in the SCHEMA message.
            if 'key_properties' not in o:
                raise Exception("key_properties field is required")

            # Log based and Incremental replications on tables with no Primary Key
            # cause duplicates when merging UPDATE events.
            # Stop loading data by default if no Primary Key.
            #
            # If you want to load tables with no Primary Key:
            #  1) Set ` 'primary_key_required': false ` in the target-bigquery config.json
            #  or
            #  2) Use fastsync [postgres-to-bigquery, mysql-to-bigquery, etc.]
            if config.get('primary_key_required', True) and len(o['key_properties']) == 0:
                LOGGER.critical("Primary key is set to mandatory but not defined in the [{}] stream".format(stream))
                raise Exception("key_properties field is required")

            key_properties[stream] = o['key_properties']

            if config.get('add_metadata_columns') or hard_delete_mapping.get(stream, default_hard_delete):
                stream_to_sync[stream] = DbSync(config, add_metadata_columns_to_schema(o))
            else:
                stream_to_sync[stream] = DbSync(config, o)

            try:
                stream_to_sync[stream].create_schema_if_not_exists()
                stream_to_sync[stream].sync_table()
            except Exception as e:
                LOGGER.error("""
                    Cannot sync table structure in BigQuery schema: {} .
                """.format(
                    stream_to_sync[stream].schema_name))
                raise e

            records_to_load[stream] = {}
            row_count[stream] = 0
            total_row_count[stream] = 0
            flush_timestamp[stream] = datetime.utcnow()

        elif t == 'ACTIVATE_VERSION':
            LOGGER.debug('ACTIVATE_VERSION message')

        elif t == 'STATE':
            LOGGER.debug('Setting state to {}'.format(o['value']))
            state = o['value']

            # Initially set flushed state
            if not flushed_state:
                flushed_state = copy.deepcopy(state)

        else:
            raise Exception("Unknown message type {} in message {}"
                            .format(o['type'], o))

    # if some bucket has records that need to be flushed but haven't reached batch size
    # then flush all buckets.
    if sum(row_count.values()) > 0:
        # flush all streams one last time, delete records if needed, reset counts and then emit current state
        flushed_state, _ = flush_streams(records_to_load, row_count, stream_to_sync, config, state, flushed_state)

    # emit latest state
    emit_state(copy.deepcopy(flushed_state))


# pylint: disable=too-many-arguments
def flush_streams(
        streams,
        row_count,
        stream_to_sync,
        config,
        state,
        flushed_state,
        filter_streams=None):
    """
    Flushes all buckets and resets records count to 0 as well as empties records to load list
    :param streams: dictionary with records to load per stream
    :param row_count: dictionary with row count per stream
    :param stream_to_sync: BigQuery db sync instance per stream
    :param config: dictionary containing the configuration
    :param state: dictionary containing the original state from tap
    :param flushed_state: dictionary containing updated states only when streams got flushed
    :param filter_streams: Keys of streams to flush from the streams dict. Default is every stream
    :return: State dict with flushed positions
    :return: Dictionary with flush timestamps for each stream flushed
    """
    parallelism = config.get("parallelism", DEFAULT_PARALLELISM)
    max_parallelism = config.get("max_parallelism", DEFAULT_MAX_PARALLELISM)
    default_hard_delete = config.get("hard_delete", DEFAULT_HARD_DELETE)
    hard_delete_mapping = config.get("hard_delete_mapping", {})

    # Parallelism 0 means auto parallelism:
    #
    # Auto parallelism trying to flush streams efficiently with auto defined number
    # of threads where the number of threads is the number of streams that need to
    # be loaded but it's not greater than the value of max_parallelism
    if parallelism == 0:
        n_streams_to_flush = len(streams.keys())
        if n_streams_to_flush > max_parallelism:
            parallelism = max_parallelism
        else:
            parallelism = n_streams_to_flush

    # Select the required streams to flush
    if filter_streams:
        streams_to_flush = filter_streams
    else:
        streams_to_flush = list(streams.keys())

    if len(streams_to_flush) > 1:
        # Single-host, process-based parallelism to avoid the dreaded GIL.
        with Pool(parallelism) as pool:
            jobs = []
            for stream in streams_to_flush:
                jobs.append(
                    pool.apply_async(
                        load_stream_batch,
                        kwds={
                            'stream': stream,
                            'records_to_load': streams[stream],
                            'row_count': row_count,
                            'db_sync': stream_to_sync[stream],
                            'delete_rows': hard_delete_mapping.get(
<<<<<<< HEAD
                                stream,
                                default_hard_delete
=======
                                stream, default_hard_delete
>>>>>>> 8a529d14
                            ),
                        },
                    )
                )
            for future in jobs:
                future.get()
    else:
        # If we only have one stream to sync let's not introduce overhead.
        # for stream in streams_to_flush:
        load_stream_batch(
            stream=streams_to_flush[0],
            records_to_load=streams[streams_to_flush[0]],
            row_count=row_count,
            db_sync=stream_to_sync[streams_to_flush[0]],
<<<<<<< HEAD
            delete_rows=hard_delete_mapping.get(streams_to_flush[0], default_hard_delete),
=======
            delete_rows=hard_delete_mapping.get(streams_to_flush[0], default_hard_delete)
>>>>>>> 8a529d14
        )

    # reset flushed stream records to empty to avoid flushing same records
    # reset row count for flushed streams
    for stream in streams_to_flush:
        streams[stream] = {}
        row_count[stream] = 0

        # Update flushed streams
        if filter_streams:
            # update flushed_state position if we have state information for the stream
            if state is not None and stream in state.get('bookmarks', {}):
                # Create bookmark key if not exists
                if 'bookmarks' not in flushed_state:
                    flushed_state['bookmarks'] = {}
                # Copy the stream bookmark from the latest state
                flushed_state['bookmarks'][stream] = copy.deepcopy(state['bookmarks'][stream])

        # If we flush every bucket use the latest state
        else:
            flushed_state = copy.deepcopy(state)

    flushed_timestamps = {stream: datetime.utcnow() for stream in streams_to_flush}
    # Return with state message with flushed positions
    return flushed_state, flushed_timestamps


def load_stream_batch(stream, records_to_load, row_count, db_sync, delete_rows=False):
    # Load into bigquery
    if row_count[stream] > 0:
        flush_records(stream, records_to_load, row_count[stream], db_sync)

        # Delete soft-deleted, flagged rows - where _sdc_deleted at is not null
        if delete_rows:
            db_sync.delete_rows(stream)


def flush_records(stream, records_to_load, row_count, db_sync):
    parsed_schema = parse_schema(db_sync.avro_schema())
    csv_fd, csv_file = mkstemp()
    with open(csv_file, 'wb') as out:
        writer(out, parsed_schema, db_sync.records_to_avro(records_to_load.values()))

    # Seek to the beginning of the file and load
    with open(csv_file, 'r+b') as f:
        db_sync.load_avro(f, row_count)

    # Delete temp file
    os.remove(csv_file)


def main():
    parser = argparse.ArgumentParser()
    parser.add_argument('-c', '--config', help='Config file')
    args = parser.parse_args()

    if args.config:
        with open(args.config) as config_input:
            config = json.load(config_input)
    else:
        config = {}

    # Consume singer messages
    singer_messages = io.TextIOWrapper(sys.stdin.buffer, encoding='utf-8')
    persist_lines(config, singer_messages)

    LOGGER.debug("Exiting normally")


if __name__ == '__main__':
    main()<|MERGE_RESOLUTION|>--- conflicted
+++ resolved
@@ -316,12 +316,7 @@
                             'row_count': row_count,
                             'db_sync': stream_to_sync[stream],
                             'delete_rows': hard_delete_mapping.get(
-<<<<<<< HEAD
-                                stream,
-                                default_hard_delete
-=======
                                 stream, default_hard_delete
->>>>>>> 8a529d14
                             ),
                         },
                     )
@@ -336,11 +331,7 @@
             records_to_load=streams[streams_to_flush[0]],
             row_count=row_count,
             db_sync=stream_to_sync[streams_to_flush[0]],
-<<<<<<< HEAD
             delete_rows=hard_delete_mapping.get(streams_to_flush[0], default_hard_delete),
-=======
-            delete_rows=hard_delete_mapping.get(streams_to_flush[0], default_hard_delete)
->>>>>>> 8a529d14
         )
 
     # reset flushed stream records to empty to avoid flushing same records
