--- conflicted
+++ resolved
@@ -20,12 +20,6 @@
         with:
           ref: "refs/pull/${{ github.event.number }}/merge"
 
-      - name: Setup gcloud
-        uses: google-github-actions/setup-gcloud@v0.2.0
-        with:
-          service_account_key: ${{ secrets.GCP_PIPELINEWISE_SA }}
-          export_default_credentials: true
-
       - name: Set up Python ${{ matrix.python-version }}
         uses: actions/setup-python@v2
         with:
@@ -39,7 +33,7 @@
 
       - name: Unit Tests
         run: make unit_test
-        
+
       - name: Approve
         run: echo For security reasons, all pull requests need to be approved first before running Integration tests.
 
@@ -69,21 +63,13 @@
         run: make venv
 
       - name: Integration Tests
-<<<<<<< HEAD
-        env:
-          LOGGING_CONF_FILE: ./sample_logging.conf
-          TARGET_BIGQUERY_PROJECT: ${{ secrets.TARGET_BIGQUERY_PROJECT }}
-          TARGET_BIGQUERY_SCHEMA: ${{ secrets.TARGET_BIGQUERY_SCHEMA }}
-          TARGET_BIGQUERY_LOCATION: ${{ secrets.TARGET_BIGQUERY_LOCATION }}
-        run: make integration_test
-=======
         run: |
          echo "$GOOGLE_APPLICATION_CREDENTIALS" > service.json
          export GOOGLE_APPLICATION_CREDENTIALS=service.json
          export TARGET_BIGQUERY_SCHEMA="`echo "$TARGET_BIGQUERY_SCHEMA" | tr -d "."`"
          make integration_test
         env:
-         GOOGLE_APPLICATION_CREDENTIALS: ${{ secrets.GOOGLE_APPLICATION_CREDENTIALS }}
+         GOOGLE_APPLICATION_CREDENTIALS: ${{ secrets.GCP_PIPELINEWISE_SA }}
          TARGET_BIGQUERY_PROJECT: ${{ secrets.TARGET_BIGQUERY_PROJECT }}
          TARGET_BIGQUERY_SCHEMA: ${{ secrets.TARGET_BIGQUERY_SCHEMA }}_MR${{ github.event.number }}_${{ matrix.python-version }}
->>>>>>> 91f6d58a
+         TARGET_BIGQUERY_LOCATION: ${{ secrets.TARGET_BIGQUERY_LOCATION }}