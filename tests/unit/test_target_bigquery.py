--- conflicted
+++ resolved
@@ -106,9 +106,6 @@
         instance.create_schema_if_not_exists.return_value = None
         instance.sync_table.return_value = None
 
-<<<<<<< HEAD
-        flush_streams_mock.return_value = '{"currently_syncing": null}'
-=======
         def flush_streams_mock_func(
             streams,
             *_,
@@ -123,7 +120,6 @@
             return {"currently_syncing": None}, flushed_timestamps
 
         flush_streams_mock.side_effect = flush_streams_mock_func
->>>>>>> 91f6d58a
 
         target_bigquery.persist_lines(self.config, lines)
 
